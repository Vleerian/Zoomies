use anyhow::Error;
use colored::Colorize;
use inquire::{validator::Validation, CustomType, Text};
use serde::Deserialize;
use serde_xml_rs::from_str;
use spinoff::{spinners, Color, Spinner};
use std::{
<<<<<<< HEAD
    fs::File,
    io::{self, prelude::*, BufRead, BufReader},
    path::Path,
    thread::sleep,
    time::Duration,
=======
    fs::File, io::{self, prelude::*, BufRead, BufReader}, path::Path, thread::sleep, time::Duration
>>>>>>> d188551f
};
use ureq::{Agent, AgentBuilder};
use clap::Parser;
use chrono::prelude::*;

macro_rules! log {
    ($level:ident, $color:expr, $($arg:tt)*) => (println!("[{}] {}", stringify!($level).color($color), format!($($arg)*)));
}

macro_rules! info {
    ($($arg:tt)*) => (log!(INFO, "cyan", $($arg)*));
}

macro_rules! warn {
    ($($arg:tt)*) => (log!(WARN, "yellow", $($arg)*));
}

macro_rules! crit {
    ($($arg:tt)*) => {
        panic!("[{}] {}", "CRIT".color("red"), format!($($arg)*));
    }
}

#[derive(Deserialize)]
struct Region {
    id: String,
    #[serde(alias = "LASTUPDATE")]
    lastupdate: i32,
}

struct Trigger
{
    region: String,
    lastupdate: i32,
    ping: bool,
    comment: Option<String>
}

#[derive(Parser)]
#[command(version, about, long_about = None)]
struct Args
{
    // Optional main nation to skip zoomies querying for it
    #[arg(short, long)]
    main_nation: Option<String>,

    // Optional poll speed to skip zoomies querying for it
    #[arg(short, long)]
    poll_speed: Option<u64>,

    // Optional filename for trigger list
    #[arg(long)]
    filepath: Option<String>,

    // Optional Webhook URL, pings will only happen if this is present
    #[arg(long)]
    webhook: Option<String>,

    // Optional: Raidfile mode, loads a Quickdraw raidfile instead of triggerlist
    #[arg(long)]
    raidfile: Option<bool>
}

// Yoinked from https://stackoverflow.com/questions/30801031/read-a-file-and-get-an-array-of-strings
fn lines_from_file(filename: impl AsRef<Path>) -> io::Result<Vec<String>> {
    BufReader::new(File::open(filename)?).lines().collect()
}

fn canonicalize(string: &str) -> String {
    let mut output = String::from(string);
    output.make_ascii_lowercase();
    return str::replace(output.as_str().trim(), " ", "_");
}

fn get_last_update(agent: &Agent, region: &str) -> Result<Region, Error> {
    let url = format!(
        "https://www.nationstates.net/cgi-bin/api.cgi?region={}&q=lastupdate",
        canonicalize(region)
    );

    let response = agent.get(&url).call()?.into_string()?;

    let response: Region = from_str(&response)?;
    Ok(response)
}

#[cfg(target_family = "windows")]
fn beep() {
    win_beep::beep_with_hz_and_millis(800, 200);
}

#[cfg(target_family = "unix")]
fn beep() {
    print!("\x07")
}

/// Returns true if the file exists, and false if it does not
fn check_for_file(filename: &str) -> bool {
    Path::new(filename).exists()
}

/// Creates a file, then aborts execution to prevent using this file as-is
fn create_file(filename: &str) -> ! {
    let mut file = File::create(filename).expect("Failed to create file");
    file.write_all(b"region_one\nregion_two\nregion_three")
        .expect("Failed to write file");
    crit!("Created {filename}. Please edit it to contain the names of your trigger regions.");
}

/// Creates a timestamp. It is moved to EST, since that's the NS servers' timezone
fn get_webhook_timestring() -> String {
    let offset = FixedOffset::east_opt((5 * 60 * 60)*-1).unwrap();
    let now = Utc::now().with_timezone(&offset);

    let (is_pm, hour) = now.hour12();
    format!(
        "{:02}:{:02}:{:02} {}",
        hour,
        now.minute(),
        now.second(),
        if is_pm { "PM" } else { "AM" }
    )
}

fn main() {
    // The validator used to ensure that the provided poll speed is valid
    let validator = |input: &u64| {
        if input < &650 {
            Ok(Validation::Invalid("Poll speed minimum is 650ms".into()))
        } else {
            Ok(Validation::Valid)
        }
    };

    let args = Args::parse();
    
    // Check that trigger_list exists
    let trigger_file = args.filepath.unwrap_or("trigger_list.txt".to_string());
    let _ = check_for_file(trigger_file.as_str()) || create_file(trigger_file.as_str());

    // TODO: Move splash to separate rs file
    // Print the splash
    println!(r" _  _______  _______  _______  _______ _________ _______  _______  _ ");
    println!(r"( )/ ___   )(  ___  )(  ___  )(       )\__   __/(  ____ \(  ____ \( )");
    println!(r" \|\/   )  || (   ) || (   ) || () () |   ) (   | (    \/| (    \/ \|");
    println!(r"       /   )| |   | || |   | || || || |   | |   | (__    | (_____    ");
    println!(r"      /   / | |   | || |   | || |(_)| |   | |   |  __)   (_____  )   ");
    println!(r"     /   /  | |   | || |   | || |   | |   | |   | (            ) |   ");
    println!(r"    /   (_/\| (___) || (___) || )   ( |___) (___| (____/\/\____) |   ");
    println!(r"   (_______/(_______)(_______)|/     \|\_______/(_______/\_______)   ");
    println!("--===ᕕ( ᐛ )ᕗ");

    // Request main nation if it was not provided in args
    let main_nation = args.main_nation.unwrap_or_else(|| Text::new("Main Nation:").prompt().unwrap());

<<<<<<< HEAD
    let poll_speed = CustomType::new("Poll Speed (Min 650):")
        .with_default(650)
=======
    // Request poll speed if not provided in args
    let poll_speed = args.poll_speed.unwrap_or_else(|| CustomType::new("Poll Speed (Min 650):")
>>>>>>> d188551f
        .with_validator(validator)
        .prompt()
        .unwrap());
    info!("Running as {} at {}ms.", main_nation, poll_speed);

    // Set the user agent and initialize the API agent
    let user_agent = format!(
        "Zoomies/{0} (Developed by nation=Vleerian and nation=Volstrostia; In use by nation={1})",
        env!("CARGO_PKG_VERSION"),
        main_nation
    );
    let api_agent: Agent = AgentBuilder::new()
        .user_agent(&user_agent)
        .timeout(Duration::from_secs(15))
        .build();

    // Load the triggers
    let mut triggers = lines_from_file(trigger_file)
        .expect("trigger_list.txt did not exist. Consult README.md for template.");
    // If it is a raidfile, some parsing is required
    if args.raidfile.is_some() && args.raidfile.unwrap()
    {
        let mut tmp : Vec<String> = Vec::new();
        for trigger in triggers {
            if !trigger.contains("http")
            {
                continue;
            }

            let mut target = trigger
                .split(&['=', ' ']).nth_back(1)
                .unwrap().replace("^", "")
                .to_string();
            if !trigger.contains("template-")
            {
                target.push('!');
            }
            tmp.push(target);
        }
        triggers = tmp;
    }

    // Determine if zoomies should post to webhooks
    let do_pings = args.webhook.is_some();
    let webhook = args.webhook.unwrap_or_else(|| "".to_string());

    // Get update data
    sleep(Duration::from_millis(poll_speed));
    let lu_banana = get_last_update(&api_agent, "banana").unwrap();
    sleep(Duration::from_millis(poll_speed));
    let lu_wzt = get_last_update(&api_agent, "warzone trinidad").unwrap();
    let update_running: bool = lu_banana.lastupdate > lu_wzt.lastupdate;

    // Fetch and sort trigger data
    let sort_time = ((triggers.len() as u64) * poll_speed) / 1000;
    let spinner_msg = format!("Processing triggers. This will take ~{} seconds.", sort_time);
    let mut spinner = Spinner::new(spinners::Cute, spinner_msg, Color::Yellow);
    let mut trigger_data: Vec<Trigger> = Vec::new();
    for mut trigger in triggers {
        sleep(Duration::from_millis(poll_speed));
        let mut ping : bool = false;
        
        // Comment parsing
        let clone = trigger.clone();
        let mut split = clone.split('#');
        trigger = split.next().unwrap().to_string();
        let comment = split.next().map_or(None, |s| Some(s.to_string()));
        
        // Detect if a trigger wants to be pinged
        if trigger.contains("!") {
            trigger = trigger.replace("!", "");
            ping = true;
        }

        // Fetch inital last update data and initialize trigger structs
        match get_last_update(&api_agent, &trigger) {
            Ok(region) => {
                if update_running && lu_banana.lastupdate < region.lastupdate {
                    warn!("{} has already updated.", region.id);
                } else {
                    trigger_data.push(Trigger {
                        region: region.id,
                        lastupdate: region.lastupdate,
                        ping: ping,
                        comment: comment
                    })
                }
            }
            Err(_) => warn!("Could not fetch Last Update data for {}.", trigger),
        }
    }
    trigger_data.sort_by(|a, b| a.lastupdate.cmp(&b.lastupdate));
    spinner.success("Triggers sorted");

    for trigger in trigger_data {
        let spinner_msg = format!("Waiting for {}...", trigger.region);
        let mut spinner = Spinner::new(spinners::Cute, spinner_msg, Color::Cyan);
        loop {
            sleep(Duration::from_millis(poll_speed));
            match get_last_update(&api_agent, &trigger.region) {
                Ok(region) => {
                    if region.lastupdate != trigger.lastupdate {
                        beep();
<<<<<<< HEAD
                        // println!("{}\n{} HAS UPDATED\n{}", banner, region.id, banner);
                        let success_msg =
                            format!("UPDATE DETECTED IN {}", region.id.to_uppercase())
                                .green()
                                .bold();
=======
                        let timestring = get_webhook_timestring();
                        let update_message = if trigger.comment.is_some() {
                            format!("{} - {}", trigger.region, trigger.comment.unwrap())
                        } else {
                            format!("UPDATE DETECTED IN {}", trigger.region.to_uppercase())
                        };
                        
                        if trigger.ping && do_pings {
                            let _ = api_agent.post(&webhook).send_json(include!("webhook.rs"));
                        }

                        let success_msg = format!("{} {}", timestring, update_message).green().bold();
>>>>>>> d188551f
                        spinner.success(&success_msg);
                        break;
                    }
                }
                Err(_) => warn!("Fetch failed!"),
            }
        }
    }
}<|MERGE_RESOLUTION|>--- conflicted
+++ resolved
@@ -5,15 +5,11 @@
 use serde_xml_rs::from_str;
 use spinoff::{spinners, Color, Spinner};
 use std::{
-<<<<<<< HEAD
     fs::File,
     io::{self, prelude::*, BufRead, BufReader},
     path::Path,
     thread::sleep,
     time::Duration,
-=======
-    fs::File, io::{self, prelude::*, BufRead, BufReader}, path::Path, thread::sleep, time::Duration
->>>>>>> d188551f
 };
 use ureq::{Agent, AgentBuilder};
 use clap::Parser;
@@ -169,13 +165,8 @@
     // Request main nation if it was not provided in args
     let main_nation = args.main_nation.unwrap_or_else(|| Text::new("Main Nation:").prompt().unwrap());
 
-<<<<<<< HEAD
     let poll_speed = CustomType::new("Poll Speed (Min 650):")
         .with_default(650)
-=======
-    // Request poll speed if not provided in args
-    let poll_speed = args.poll_speed.unwrap_or_else(|| CustomType::new("Poll Speed (Min 650):")
->>>>>>> d188551f
         .with_validator(validator)
         .prompt()
         .unwrap());
@@ -279,13 +270,6 @@
                 Ok(region) => {
                     if region.lastupdate != trigger.lastupdate {
                         beep();
-<<<<<<< HEAD
-                        // println!("{}\n{} HAS UPDATED\n{}", banner, region.id, banner);
-                        let success_msg =
-                            format!("UPDATE DETECTED IN {}", region.id.to_uppercase())
-                                .green()
-                                .bold();
-=======
                         let timestring = get_webhook_timestring();
                         let update_message = if trigger.comment.is_some() {
                             format!("{} - {}", trigger.region, trigger.comment.unwrap())
@@ -298,7 +282,6 @@
                         }
 
                         let success_msg = format!("{} {}", timestring, update_message).green().bold();
->>>>>>> d188551f
                         spinner.success(&success_msg);
                         break;
                     }
